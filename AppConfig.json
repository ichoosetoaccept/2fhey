--- conflicted
+++ resolved
@@ -267,11 +267,10 @@
          "codeExtractorPattern":": (\\w{6})."
       },
       {
-<<<<<<< HEAD
          "serviceName":"OneLogin",
          "matcherPattern":"Security Code: \\w{6} \\n\\nSecurity code will expire in 2 minutes\\. If you did not request a security code, please contact your administrator\\.",
          "codeExtractorPattern":"(\\w{6})"
-=======
+      },
          "serviceName":"USPS",
          "matcherPattern":"USPS Account Services: your validation code is \\w{6}\\nMsg & data rates may apply\\nReply HELP for help\\nReply STOP to cancel",
          "codeExtractorPattern":": (\\w{6})."
@@ -295,7 +294,6 @@
          "serviceName":"MPC",
          "matcherPattern":"Dear [\\s\\S]+,\n\nYour security code is: \\d{5,6}\n\nThis code expires in 15 minutes, so please complete this step as soon as possible.",
          "codeExtractorPattern":"(\\d{5,6})"
->>>>>>> 6387bd8b
       }
    ]
 }