{
   "knownServices":[
      "td ameritrade",
      "coinbase",
      "ally",
      "schwab",
      "id.me",
      "bofa",
      "dropboxing",
      "wise.com",
      "paypal",
      "venmo",
      "cash",
      "segment",
      "verizon",
      "kotak bank",
      "weibo",
      "wechat",
      "whatsapp",
      "viber",
      "snapchat",
      "line",
      "slack",
      "signal",
      "telegram",
      "allo",
      "kakaotalk",
      "voxer",
      "im+",
      "skype",
      "facebook",
      "microsoft",
      "google",
      "twitter",
      "instagram",
      "sony",
      "apple",
      "ubereats",
      "uber",
      "lyft",
      "postmates",
      "doordash",
      "delivery.com",
      "eat24",
      "foodler",
      "amazon",
      "tencent",
      "alibaba",
      "taobao",
      "baidu",
      "youku",
      "toutaio",
      "netease",
      "yandex",
      "uc browser",
      "qq browser",
      "qmenu",
      "sogou",
      "bbm",
      "ebay",
      "intel",
      "cisco",
      "citizen",
      "oracle",
      "xerox",
      "ibm",
      "foursquare",
      "hotmail",
      "outlook",
      "yahoo",
      "netflix",
      "spotify",
      "producthunt",
      "nike",
      "adidas",
      "shopify",
      "wordpress",
      "yelp eats",
      "yelp",
      "drizly",
      "eaze",
      "gopuff",
      "grubhub",
      "seamless",
      "foodpanda",
      "freshdirect",
      "github",
      "flickr",
      "etsy",
      "bank of america",
      "lenscrafters",
      "zocdoc",
      "flycleaners",
      "cleanly",
      "handy",
      "twilio",
      "kik",
      "xbox",
      "imo",
      "kayak",
      "grab",
      "qq",
      "moonpay",
      "robinhood",
      "ao retail",
      "cater allen",
      "apple pay",
      "bill.com",
      "amex",
      "sia",
      "fanduel",
      "cart"
   ],
   "servicePatterns":[
      "\\bfor\\s+your\\s+([\\w\\d ]{2,64})\\s+account\\b",
      "\\bon\\s+your\\s+([\\w\\d ]{2,64})\\s+account\\b",
      "\\bas\\s+your\\s+([\\w\\d ]{2,64})\\s+account\\b",
      "\\bas\\s+([\\w\\d ]{2,64})\\s+account\\b",
      "\\byour\\s+([\\w\\d ]{2,64})\\s+account\\b",
      "\\byour\\s+([\\w\\d ]{2,64})\\s+verification\\s+code\\b",
      "\\byour\\s+([\\w\\d ]{2,64})\\s+verification\\s+number\\b",
      "\\byour\\s+([\\w\\d ]{2,64})\\s+verification\\s+pin\\b",
      "\\byour\\s+([\\w\\d ]{2,64})\\s+activation\\s+code\\b",
      "\\byour\\s+([\\w\\d ]{2,64})\\s+activation\\s+number\\b",
      "\\byour\\s+([\\w\\d ]{2,64})\\s+activation\\s+pin\\b",
      "\\byour\\s+([\\w\\d ]{2,64})\\s+otp\\s+code\\b",
      "\\byour\\s+([\\w\\d ]{2,64})\\s+otp\\s+pin\\b",
      "\\byour\\s+([\\w\\d ]{2,64})\\s+auth\\s+pin\\b",
      "\\byour\\s+([\\w\\d ]{2,64})\\s+auth\\s+code\\b",
      "\\byour\\s+([\\w\\d ]{2,64})\\s+authentication\\s+code\\b",
      "\\byour\\s+([\\w\\d ]{2,64})\\s+authentication\\s+number\\b",
      "\\byour\\s+([\\w\\d ]{2,64})\\s+authentication\\s+pin\\b",
      "\\byour\\s+([\\w\\d ]{2,64})\\s+security\\s+code\\b",
      "\\byour\\s+([\\w\\d ]{2,64})\\s+security\\s+number\\b",
      "\\byour\\s+([\\w\\d ]{2,64})\\s+security\\s+pin\\b",
      "\\byour\\s+([\\w\\d ]{2,64})\\s+confirmation\\s+code\\b",
      "\\byour\\s+([\\w\\d ]{2,64})\\s+confirmation\\s+number\\b",
      "\\byour\\s+([\\w\\d ]{2,64})\\s+confirmation\\s+pin\\b",
      "\\byour\\s+([\\w\\d ]{2,64})\\s+access\\s+code\\b",
      "\\byour\\s+([\\w\\d ]{2,64})\\s+access\\s+number\\b",
      "\\byour\\s+([\\w\\d ]{2,64})\\s+access\\s+pin\\b",
      "\\byour\\s+verification\\s+code\\s+for\\s+([\\w\\d ]{2,64})\\b",
      "\\byour\\s+verification\\s+number\\s+for\\s+([\\w\\d ]{2,64})\\b",
      "\\byour\\s+verification\\s+pin\\s+for\\s+([\\w\\d ]{2,64})\\b",
      "\\byour\\s+activation\\s+code\\s+for\\s+([\\w\\d ]{2,64})\\b",
      "\\byour\\s+activation\\s+number\\s+for\\s+([\\w\\d ]{2,64})\\b",
      "\\byour\\s+activation\\s+pin\\s+for\\s+([\\w\\d ]{2,64})\\b",
      "\\byour\\s+otp\\s+code\\s+for\\s+([\\w\\d ]{2,64})\\b",
      "\\byour\\s+otp\\s+pin\\s+for\\s+([\\w\\d ]{2,64})\\b",
      "\\byour\\s+auth\\s+code\\s+for\\s+([\\w\\d ]{2,64})\\b",
      "\\byour\\s+auth\\s+pin\\s+for\\s+([\\w\\d ]{2,64})\\b",
      "\\byour\\s+authentication\\s+code\\s+for\\s+([\\w\\d ]{2,64})\\b",
      "\\byour\\s+authentication\\s+number\\s+for\\s+([\\w\\d ]{2,64})\\b",
      "\\byour\\s+authentication\\s+pin\\s+for\\s+([\\w\\d ]{2,64})\\b",
      "\\byour\\s+security\\s+code\\s+for\\s+([\\w\\d ]{2,64})\\b",
      "\\byour\\s+security\\s+number\\s+for\\s+([\\w\\d ]{2,64})\\b",
      "\\byour\\s+security\\s+pin\\s+for\\s+([\\w\\d ]{2,64})\\b",
      "\\byour\\s+confirmation\\s+code\\s+for\\s+([\\w\\d ]{2,64})\\b",
      "\\byour\\s+confirmation\\s+number\\s+for\\s+([\\w\\d ]{2,64})\\b",
      "\\byour\\s+confirmation\\s+pin\\s+for\\s+([\\w\\d ]{2,64})\\b",
      "\\byour\\s+access\\s+code\\s+for\\s+([\\w\\d ]{2,64})\\b",
      "\\byour\\s+access\\s+number\\s+for\\s+([\\w\\d ]{2,64})\\b",
      "\\byour\\s+access\\s+pin\\s+for\\s+([\\w\\d ]{2,64})\\b",
      "\\byour\\s+([\\w\\d]{2,64})\\s+code\\b",
      "\\byour\\s+([\\w\\d]{2,64})\\s+pin\\b",
      "\\b([\\w\\d]{2,64})\\s+login\\s+verification\\s+code\\b",
      "\\b([\\w\\d]{2,64})\\s+login\\s+verification\\s+number\\b",
      "\\b([\\w\\d]{2,64})\\s+login\\s+verification\\s+pin\\b",
      "\\b([\\w\\d]{2,64})\\s+login\\s+activation\\s+code\\b",
      "\\b([\\w\\d]{2,64})\\s+login\\s+activation\\s+number\\b",
      "\\b([\\w\\d]{2,64})\\s+login\\s+activation\\s+pin\\b",
      "\\b([\\w\\d]{2,64})\\s+login\\s+otp\\s+code\\b",
      "\\b([\\w\\d]{2,64})\\s+login\\s+otp\\s+pin\\b",
      "\\b([\\w\\d]{2,64})\\s+login\\s+auth\\s+code\\b",
      "\\b([\\w\\d]{2,64})\\s+login\\s+auth\\s+number\\b",
      "\\b([\\w\\d]{2,64})\\s+login\\s+auth\\s+pin\\b",
      "\\b([\\w\\d]{2,64})\\s+login\\s+authentication\\s+code\\b",
      "\\b([\\w\\d]{2,64})\\s+login\\s+authentication\\s+number\\b",
      "\\b([\\w\\d]{2,64})\\s+login\\s+authentication\\s+pin\\b",
      "\\b([\\w\\d]{2,64})\\s+login\\s+security\\s+code\\b",
      "\\b([\\w\\d]{2,64})\\s+login\\s+security\\s+number\\b",
      "\\b([\\w\\d]{2,64})\\s+login\\s+security\\s+pin\\b",
      "\\b([\\w\\d]{2,64})\\s+login\\s+confirmation\\s+code\\b",
      "\\b([\\w\\d]{2,64})\\s+login\\s+confirmation\\s+number\\b",
      "\\b([\\w\\d]{2,64})\\s+login\\s+confirmation\\s+pin\\b",
      "\\b([\\w\\d]{2,64})\\s+login\\s+access\\s+code\\b",
      "\\b([\\w\\d]{2,64})\\s+login\\s+access\\s+number\\b",
      "\\b([\\w\\d]{2,64})\\s+login\\s+access\\s+pin\\b",
      "\\b([\\w\\d]{2,64})\\s+verification\\s+code\\b",
      "\\b([\\w\\d]{2,64})\\s+verification\\s+number\\b",
      "\\b([\\w\\d]{2,64})\\s+verification\\s+pin\\b",
      "\\b([\\w\\d]{2,64})\\s+activation\\s+code\\b",
      "\\b([\\w\\d]{2,64})\\s+activation\\s+number\\b",
      "\\b([\\w\\d]{2,64})\\s+activation\\s+pin\\b",
      "\\b([\\w\\d]{2,64})\\s+otp\\s+code\\b",
      "\\b([\\w\\d]{2,64})\\s+otp\\s+pin\\b",
      "\\b([\\w\\d]{2,64})\\s+auth\\s+code\\b",
      "\\b([\\w\\d]{2,64})\\s+auth\\s+number\\b",
      "\\b([\\w\\d]{2,64})\\s+auth\\s+pin\\b",
      "\\b([\\w\\d]{2,64})\\s+authentication\\s+code\\b",
      "\\b([\\w\\d]{2,64})\\s+authentication\\s+number\\b",
      "\\b([\\w\\d]{2,64})\\s+authentication\\s+pin\\b",
      "\\b([\\w\\d]{2,64})\\s+security\\s+code\\b",
      "\\b([\\w\\d]{2,64})\\s+security\\s+number\\b",
      "\\b([\\w\\d]{2,64})\\s+security\\s+pin\\b",
      "\\b([\\w\\d]{2,64})\\s+confirmation\\s+code\\b",
      "\\b([\\w\\d]{2,64})\\s+confirmation\\s+number\\b",
      "\\b([\\w\\d]{2,64})\\s+confirmation\\s+pin\\b",
      "\\b([\\w\\d]{2,64})\\s+access\\s+code\\b",
      "\\b([\\w\\d]{2,64})\\s+access\\s+number\\b",
      "\\b([\\w\\d]{2,64})\\s+access\\s+pin\\b",
      "^welcome\\s+to\\s+([\\w\\d ]{2,64})[,;.]",
      "^welcome\\s+to\\s+([\\w\\d]{2,64})\\b",
      "^\\[([^\\]\\d]{2,64})]",
      "^\\(([^)\\d]{2,64})\\)",
      "\\bcode\\s+for\\s+([\\w\\d]{3,64})\\b",
      "\\bpin\\s+for\\s+([\\w\\d]{3,64})\\b",
      "\\botp\\s+for\\s+([\\w\\d]{3,64})\\b",
      "\\bnumber\\s+for\\s+([\\w\\d]{3,64})\\b",
      "\\b([\\w\\d]{3,64})\\s+login\\s+code\\b",
      "\\b([\\w\\d]{3,64})\\s+login\\s+number\\b",
      "\\b([\\w\\d]{3,64})\\s+login\\s+pin\\b",
      "\\b([\\w\\d]{3,64})\\s+code\\b",
      "\\b([\\w\\d]{3,64})\\s+number\\b",
      "\\b([\\w\\d]{3,64})\\s+pin\\b",
      "【([\\u4e00-\\u9fa5\\d\\w]+)"
   ],
   "customPatterns":[
      {
         "serviceName":"no provider name",
         "matcherPattern":"\\d{2,8}.+Valid",
         "codeExtractorPattern":"(\\d{2,8})"
      },
      {
         "serviceName":"Chase",
         "matcherPattern":"From: Chase\\nWe'll NEVER call you to ask for this code\\.\\nOne-Time Code:\\d{8}\\nOnly use this online\\. Code expires in 30 min\\.",
         "codeExtractorPattern":"(\\d{8})"
      },
      {
         "serviceName":"Chase",
         "matcherPattern":"From: Chase  \\nWe'll NEVER call you to ask for this code\\.  \\nOne-Time Code:\\d{8}  \\nOnly use this online\\. Code expires in 30 min\\.",
         "codeExtractorPattern":"(\\d{8})"
      },
      {
        "serviceName": "Taishin Bank One-Time Code",
        "matcherPattern": "驗證碼為[\\d{4,8}]",
        "codeExtractorPattern": "(\\d{4,8})"
      },
      {
        "serviceName": "Taishin Bank One-Time Code",
        "matcherPattern": "驗證密碼[\\d{4,8}]",
        "codeExtractorPattern": "(\\d{4,8})"
      },
      {
         "serviceName":"DigitalOcean",
         "matcherPattern":"[\\w\\d]{6,6} is your DigitalOcean verification code\\.",
         "codeExtractorPattern":"([\\w\\d]{6,6})"
      },
      {
         "serviceName":"CN General",
         "matcherPattern":"验证码([是为：:\\s]*)(\\d{4,8})",
         "codeExtractorPattern":"(\\d{4,8})"
      },
      {
         "serviceName":"Geico",
         "matcherPattern":"GEICO: Your verification code is: \\w{6}. It expires in 10 minutes. Please do not reply to this message.",
         "codeExtractorPattern":": (\\w{6})."
      },
      {
         "serviceName":"USPS",
         "matcherPattern":"USPS Account Services: your validation code is \\w{6}\\nMsg & data rates may apply\\nReply HELP for help\\nReply STOP to cancel",
         "codeExtractorPattern":": (\\w{6})."
      },
      {
         "serviceName":"Google",
         "matcherPattern":"G-\\d{6} is your Google verification code.",
         "codeExtractorPattern":"(\\d{6})"
      },
      {
         "serviceName":"AOD",
         "matcherPattern":"AOD FCU security code: \\d{6}[\\s\\S]+",
         "codeExtractorPattern":"(\\d{6})"
      },
      {
<<<<<<< HEAD
         "serviceName":"MIGov",
         "matcherPattern":"Your passcode is \\n\\d{4}-\\d{6}\\n\\nThe passcode will expire in 5 minutes.\\nThank you.",
         "codeExtractorPattern":"\\d{4}-(\\d{6})"
=======
         "serviceName":"MPC",
         "matcherPattern":"Dear [\\s\\S]+,\n\nYour security code is: \\d{5,6}\n\nThis code expires in 15 minutes, so please complete this step as soon as possible.",
         "codeExtractorPattern":"(\\d{5,6})"
>>>>>>> 2a865f10
      }
   ]
}<|MERGE_RESOLUTION|>--- conflicted
+++ resolved
@@ -282,15 +282,14 @@
          "codeExtractorPattern":"(\\d{6})"
       },
       {
-<<<<<<< HEAD
          "serviceName":"MIGov",
          "matcherPattern":"Your passcode is \\n\\d{4}-\\d{6}\\n\\nThe passcode will expire in 5 minutes.\\nThank you.",
          "codeExtractorPattern":"\\d{4}-(\\d{6})"
-=======
+      },
+     {
          "serviceName":"MPC",
          "matcherPattern":"Dear [\\s\\S]+,\n\nYour security code is: \\d{5,6}\n\nThis code expires in 15 minutes, so please complete this step as soon as possible.",
          "codeExtractorPattern":"(\\d{5,6})"
->>>>>>> 2a865f10
       }
    ]
 }